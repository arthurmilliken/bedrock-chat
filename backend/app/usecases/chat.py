--- conflicted
+++ resolved
@@ -1,17 +1,11 @@
 import logging
 from typing import Callable
 
-from app.agents.tools.agent_tool import (
-    ToolRunResult,
-)
+from app.agents.tools.agent_tool import ToolRunResult
 from app.agents.tools.knowledge import create_knowledge_tool
 from app.agents.utils import get_tool_by_name
 from app.bedrock import call_converse_api, compose_args_for_converse_api
-<<<<<<< HEAD
-from app.prompt import PROMPT_TO_CITE_TOOL_RESULTS, build_rag_prompt
-=======
 from app.prompt import build_rag_prompt, get_prompt_to_cite_tool_results
->>>>>>> 8afe1c99
 from app.repositories.conversation import (
     RecordNotFoundError,
     find_conversation_by_id,
@@ -28,11 +22,7 @@
     ToolResultContentModel,
     ToolUseContentModel,
 )
-from app.repositories.models.custom_bot import (
-    BotAliasModel,
-    BotModel,
-    ConversationQuickStarterModel,
-)
+from app.repositories.models.custom_bot import BotAliasModel, BotModel
 from app.routes.schemas.conversation import (
     ChatInput,
     ChatOutput,
@@ -136,37 +126,7 @@
                         "Bot is not owned by the user. Creating alias to shared bot."
                     )
                     # Create alias item
-<<<<<<< HEAD
                     store_alias(user.id, BotAliasModel.from_bot_for_initial_alias(bot))
-=======
-                    store_alias(
-                        user_id,
-                        BotAliasModel(
-                            id=bot.id,
-                            title=bot.title,
-                            description=bot.description,
-                            original_bot_id=chat_input.bot_id,
-                            create_time=current_time,
-                            last_used_time=current_time,
-                            is_pinned=False,
-                            sync_status=bot.sync_status,
-                            has_knowledge=bot.has_knowledge(),
-                            has_agent=bot.is_agent_enabled(),
-                            conversation_quick_starters=(
-                                []
-                                if bot.conversation_quick_starters is None
-                                else [
-                                    ConversationQuickStarterModel(
-                                        title=starter.title,
-                                        example=starter.example,
-                                    )
-                                    for starter in bot.conversation_quick_starters
-                                ]
-                            ),
-                            active_models=bot.active_models,
-                        ),
-                    )
->>>>>>> 8afe1c99
 
         # Create new conversation
         conversation = ConversationModel(
