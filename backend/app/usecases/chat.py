--- conflicted
+++ resolved
@@ -190,29 +190,6 @@
         message_id = chat_input.message.message_id
     else:
         message_id = str(ULID())
-<<<<<<< HEAD
-    new_message = MessageModel(
-        role=chat_input.message.role,
-        content=[
-            ContentModel(
-                content_type=c.content_type,
-                media_type=c.media_type,
-                body=c.body,
-                file_name=c.file_name,
-            )
-            for c in chat_input.message.content
-        ],
-        model=chat_input.message.model,
-        children=[],
-        parent=parent_id,
-        create_time=current_time,
-        feedback=None,
-        used_chunks=None,
-        thinking_log=None,
-    )
-    conversation.message_map[message_id] = new_message
-    conversation.message_map[parent_id].children.append(message_id)  # type: ignore
-=======
     # If the "Generate continue" button is pressed, a new_message is not generated.
     if not chat_input.continue_generate:
         new_message = MessageModel(
@@ -222,6 +199,7 @@
                     content_type=c.content_type,
                     media_type=c.media_type,
                     body=c.body,
+                    file_name=c.file_name,
                 )
                 for c in chat_input.message.content
             ],
@@ -235,7 +213,6 @@
         )
         conversation.message_map[message_id] = new_message
         conversation.message_map[parent_id].children.append(message_id)  # type: ignore
->>>>>>> 409443df
 
     return (message_id, conversation, bot)
 
