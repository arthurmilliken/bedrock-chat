from typing import Any, Dict, List, Type, get_args

from app.repositories.models.common import Float
from app.repositories.models.custom_bot_guardrails import BedrockGuardrailsModel
from app.repositories.models.custom_bot_kb import BedrockKnowledgeBaseModel
from app.routes.schemas.bot import type_sync_status
<<<<<<< HEAD
from pydantic import BaseModel, ConfigDict
from app.routes.schemas.conversation import type_model_name
from app.repositories.models.common import ModelActivateModel
=======
from app.routes.schemas.conversation import type_model_name
from pydantic import BaseModel, ConfigDict, create_model


class DynamicBaseModel(BaseModel):
    model_config = ConfigDict(extra="allow")


def _create_model_activate_model(model_names: List[str]) -> Type[DynamicBaseModel]:
    fields: Dict[str, Any] = {
        name.replace("-", "_").replace(".", "_"): (bool, False) for name in model_names
    }
    return create_model("ModelActivateModel", __base__=DynamicBaseModel, **fields)


ModelActivateModel: Type[BaseModel] = _create_model_activate_model(
    list(get_args(type_model_name))
)
>>>>>>> b1a44ee8


class KnowledgeModel(BaseModel):
    source_urls: list[str]
    sitemap_urls: list[str]
    filenames: list[str]
    s3_urls: list[str]

    def __str_in_claude_format__(self) -> str:
        """Description of the knowledge in Claude format."""
        _source_urls = "<source_urls>"
        for url in self.source_urls:
            _source_urls += f"<url>{url}</url>"
        _source_urls += "</source_urls>"
        _sitemap_urls = "<sitemap_urls>"
        for url in self.sitemap_urls:
            _sitemap_urls += f"<url>{url}</url>"
        _sitemap_urls += "</sitemap_urls>"
        _filenames = "<filenames>"
        for filename in self.filenames:
            _filenames += f"<filename>{filename}</filename>"
        _filenames += "</filenames>"
        _s3_urls = "<s3_urls>"
        for url in self.s3_urls:
            _s3_urls += f"<url>{url}</url>"
        _s3_urls += "</s3_urls>"
        return f"{_source_urls}{_sitemap_urls}{_filenames}{_s3_urls}"


class GenerationParamsModel(BaseModel):
    max_tokens: int
    top_k: int
    top_p: Float
    temperature: Float
    stop_sequences: list[str]


class AgentToolModel(BaseModel):
    name: str
    description: str


class AgentModel(BaseModel):
    tools: list[AgentToolModel]


class ConversationQuickStarterModel(BaseModel):
    title: str
    example: str


class BotModel(BaseModel):
    id: str
    title: str
    description: str
    instruction: str
    create_time: float
    last_used_time: float
    # This can be used as the bot is public or not. Also used for GSI PK
    public_bot_id: str | None
    owner_user_id: str
    is_pinned: bool
    generation_params: GenerationParamsModel
    agent: AgentModel
    knowledge: KnowledgeModel
    sync_status: type_sync_status
    sync_status_reason: str
    sync_last_exec_id: str
    published_api_stack_name: str | None
    published_api_datetime: int | None
    published_api_codebuild_id: str | None
    display_retrieved_chunks: bool
    conversation_quick_starters: list[ConversationQuickStarterModel]
    bedrock_knowledge_base: BedrockKnowledgeBaseModel | None
    bedrock_guardrails: BedrockGuardrailsModel | None
    model_activate: ModelActivateModel  # type: ignore

    def has_knowledge(self) -> bool:
        return (
            len(self.knowledge.source_urls) > 0
            or len(self.knowledge.sitemap_urls) > 0
            or len(self.knowledge.filenames) > 0
            or len(self.knowledge.s3_urls) > 0
        )

    def is_agent_enabled(self) -> bool:
        return len(self.agent.tools) > 0

    def has_bedrock_knowledge_base(self) -> bool:
        return (
            self.bedrock_knowledge_base is not None
            and self.bedrock_knowledge_base.knowledge_base_id is not None
        )


class BotAliasModel(BaseModel):
    id: str
    title: str
    description: str
    original_bot_id: str
    create_time: float
    last_used_time: float
    is_pinned: bool
    sync_status: type_sync_status
    has_knowledge: bool
    has_agent: bool
    conversation_quick_starters: list[ConversationQuickStarterModel]
    model_activate: ModelActivateModel  # type: ignore


class BotMeta(BaseModel):
    id: str
    title: str
    description: str
    create_time: float
    last_used_time: float
    is_pinned: bool
    is_public: bool
    # Whether the bot is owned by the user
    owned: bool
    # Whether the bot is available or not.
    # This can be `False` if the bot is not owned by the user and original bot is removed.
    available: bool
    sync_status: type_sync_status
    has_bedrock_knowledge_base: bool


class BotMetaWithStackInfo(BotMeta):
    owner_user_id: str
    published_api_stack_name: str | None
    published_api_datetime: int | None<|MERGE_RESOLUTION|>--- conflicted
+++ resolved
@@ -4,30 +4,9 @@
 from app.repositories.models.custom_bot_guardrails import BedrockGuardrailsModel
 from app.repositories.models.custom_bot_kb import BedrockKnowledgeBaseModel
 from app.routes.schemas.bot import type_sync_status
-<<<<<<< HEAD
 from pydantic import BaseModel, ConfigDict
 from app.routes.schemas.conversation import type_model_name
 from app.repositories.models.common import ModelActivateModel
-=======
-from app.routes.schemas.conversation import type_model_name
-from pydantic import BaseModel, ConfigDict, create_model
-
-
-class DynamicBaseModel(BaseModel):
-    model_config = ConfigDict(extra="allow")
-
-
-def _create_model_activate_model(model_names: List[str]) -> Type[DynamicBaseModel]:
-    fields: Dict[str, Any] = {
-        name.replace("-", "_").replace(".", "_"): (bool, False) for name in model_names
-    }
-    return create_model("ModelActivateModel", __base__=DynamicBaseModel, **fields)
-
-
-ModelActivateModel: Type[BaseModel] = _create_model_activate_model(
-    list(get_args(type_model_name))
-)
->>>>>>> b1a44ee8
 
 
 class KnowledgeModel(BaseModel):
