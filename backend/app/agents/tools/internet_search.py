import logging
import json

from app.agents.tools.agent_tool import AgentTool
from app.repositories.models.custom_bot import BotModel, InternetToolModel
from app.routes.schemas.conversation import type_model_name
from app.utils import get_bedrock_runtime_client
from duckduckgo_search import DDGS
from firecrawl.firecrawl import FirecrawlApp
from pydantic import BaseModel, Field, root_validator

logger = logging.getLogger(__name__)
logger.setLevel(logging.INFO)


class InternetSearchInput(BaseModel):
    query: str = Field(description="The query to search for on the internet.")
    country: str = Field(
        description="The country code you wish for search. Must be one of: jp-jp (Japan), kr-kr (Korea), cn-zh (China), fr-fr (France), de-de (Germany), es-es (Spain), it-it (Italy), us-en (United States)"
    )
    time_limit: str = Field(
        description="The time limit for the search. Options are 'd' (day), 'w' (week), 'm' (month), 'y' (year)."
    )

    @root_validator(pre=True)
    def validate_country(cls, values):
        country = values.get("country")
        if country not in [
            "jp-jp",
            "kr-kr",
            "cn-zh",
            "fr-fr",
            "de-de",
            "es-es",
            "it-it",
            "us-en",
        ]:
            raise ValueError(
                f"Country must be one of: jp-jp (Japan), kr-kr (Korea), cn-zh (China), fr-fr (France), de-de (Germany), es-es (Spain), it-it (Italy), us-en (United States)"
            )
        return values


<<<<<<< HEAD
def _summarize_content(content: str, title: str, url: str) -> str:
=======
def _summarize_content(content: str, title: str, url: str, query: str) -> str:
>>>>>>> 05c432b9
    """
    Summarize content using Claude 3 Haiku to prevent context window bloat.
    Returns a concise summary (500-800 tokens max) preserving key information.
    """
    try:
        client = get_bedrock_runtime_client()
<<<<<<< HEAD
        
=======

>>>>>>> 05c432b9
        # Truncate content if it's too long to avoid token limits
        max_input_length = 8000  # Conservative limit for input
        if len(content) > max_input_length:
            content = content[:max_input_length] + "..."
<<<<<<< HEAD
        
        prompt = f"""Please provide a concise summary of the following web content in 500-800 tokens maximum. Focus on the most relevant information for the user's query.
=======

        prompt = f"""Please provide a concise summary of the following web content in 500-800 tokens maximum. Focus on information that directly answers or relates to the user's query: "{query}"
>>>>>>> 05c432b9

Title: {title}
URL: {url}
Content: {content}

Summary:"""

        response = client.invoke_model(
            modelId="anthropic.claude-3-haiku-20240307-v1:0",
            contentType="application/json",
            accept="application/json",
<<<<<<< HEAD
            body=json.dumps({
                "anthropic_version": "bedrock-2023-05-31",
                "max_tokens": 800,
                "messages": [
                    {
                        "role": "user",
                        "content": prompt
                    }
                ]
            })
        )
        
        response_body = json.loads(response['body'].read())
        summary = response_body['content'][0]['text'].strip()
        
        logger.info(f"Summarized content from {len(content)} chars to {len(summary)} chars")
        return summary
        
=======
            body=json.dumps(
                {
                    "anthropic_version": "bedrock-2023-05-31",
                    "max_tokens": 800,
                    "messages": [{"role": "user", "content": prompt}],
                }
            ),
        )

        response_body = json.loads(response["body"].read())
        summary = response_body["content"][0]["text"].strip()

        logger.info(
            f"Summarized content from {len(content)} chars to {len(summary)} chars"
        )
        return summary

>>>>>>> 05c432b9
    except Exception as e:
        logger.error(f"Error summarizing content: {e}")
        # Fallback: return truncated content if summarization fails
        fallback_content = content[:1000] + "..." if len(content) > 1000 else content
        logger.info(f"Using fallback content: {len(fallback_content)} chars")
        return fallback_content


def _search_with_duckduckgo(query: str, time_limit: str, country: str) -> list:
    REGION = country
    SAFE_SEARCH = "moderate"
    MAX_RESULTS = 20
    BACKEND = "api"
    logger.info(
        f"Executing DuckDuckGo search with query: {query}, region: {REGION}, time_limit: {time_limit}"
    )
    with DDGS() as ddgs:
        results = list(
            ddgs.text(
                keywords=query,
                region=REGION,
                safesearch=SAFE_SEARCH,
                timelimit=time_limit,
                max_results=MAX_RESULTS,
                backend=BACKEND,
            )
        )
        logger.info(f"DuckDuckGo search completed. Found {len(results)} results")
<<<<<<< HEAD
        
=======

>>>>>>> 05c432b9
        # Summarize each result to prevent context bloat
        summarized_results = []
        for result in results:
            title = result["title"]
            url = result["href"]
            content = result["body"]
<<<<<<< HEAD
            
            # Summarize the content
            summary = _summarize_content(content, title, url)
            
            summarized_results.append({
                "content": summary,
                "source_name": title,
                "source_link": url,
            })
        
=======

            # Summarize the content
            summary = _summarize_content(content, title, url, query)

            summarized_results.append(
                {
                    "content": summary,
                    "source_name": title,
                    "source_link": url,
                }
            )

>>>>>>> 05c432b9
        return summarized_results


def _search_with_firecrawl(
    query: str, api_key: str, country: str, max_results: int = 10
) -> list:
    logger.info(f"Searching with Firecrawl. Query: {query}, Max Results: {max_results}")

    try:
        app = FirecrawlApp(api_key=api_key)

        # Search using Firecrawl
        # SearchParams: https://github.com/mendableai/firecrawl/blob/main/apps/python-sdk/firecrawl/firecrawl.py#L24
        results = app.search(
            query,
            {
                "limit": max_results,
                "lang": country,
                "scrapeOptions": {"formats": ["markdown"], "onlyMainContent": True},
            },
        )

        if not results:
            logger.warning("No results found")
            return []
        logger.info(f"results of firecrawl: {results}")

        # Format and summarize search results
        search_results = []
        for data in results.get("data", []):
            if isinstance(data, dict):
                title = data.get("title", "")
                url = data.get("metadata", {}).get("sourceURL", "")
                content = data.get("markdown", {})
<<<<<<< HEAD
                
                # Summarize the content
                summary = _summarize_content(content, title, url)
                
                search_results.append({
                    "content": summary,
                    "source_name": title,
                    "source_link": url,
                })
=======

                # Summarize the content
                summary = _summarize_content(content, title, url, query)

                search_results.append(
                    {
                        "content": summary,
                        "source_name": title,
                        "source_link": url,
                    }
                )
>>>>>>> 05c432b9

        logger.info(f"Found {len(search_results)} results from Firecrawl")
        return search_results

    except Exception as e:
        logger.error(f"Error searching with Firecrawl: {e}")
        raise e


def _internet_search(
    tool_input: InternetSearchInput, bot: BotModel | None, model: type_model_name | None
) -> list:
    query = tool_input.query
    time_limit = tool_input.time_limit
    country = tool_input.country

    logger.info(
        f"Internet search request - Query: {query}, Time Limit: {time_limit}, Country: {country}"
    )

    if bot is None:
        logger.warning("Bot is None, defaulting to DuckDuckGo search")
        return _search_with_duckduckgo(query, time_limit, country)

    # Find internet search tool
    internet_tool = next(
        (tool for tool in bot.agent.tools if isinstance(tool, InternetToolModel)),
        None,
    )

    # If no internet tool found or search engine is duckduckgo, use DuckDuckGo
    if not internet_tool or internet_tool.search_engine == "duckduckgo":
        logger.info("No internet tool found or search engine is DuckDuckGo")
        return _search_with_duckduckgo(query, time_limit, country)

    # Handle Firecrawl search
    if internet_tool.search_engine == "firecrawl":
        if not internet_tool.firecrawl_config:
            raise ValueError("Firecrawl configuration is not set in the bot.")

        try:
            api_key = internet_tool.firecrawl_config.api_key
            if not api_key:
                raise ValueError("Firecrawl API key is empty")

            return _search_with_firecrawl(
                query=query,
                api_key=api_key,
                country=country,
                max_results=internet_tool.firecrawl_config.max_results,
            )
        except Exception as e:
            logger.error(f"Error with Firecrawl search: {e}")
            raise e

    # Fallback to DuckDuckGo for any unexpected cases
    logger.warning("Unexpected search engine configuration, falling back to DuckDuckGo")
    return _search_with_duckduckgo(query, time_limit, country)


internet_search_tool = AgentTool(
    name="internet_search",
    description="Search the internet for information.",
    args_schema=InternetSearchInput,
    function=_internet_search,
)<|MERGE_RESOLUTION|>--- conflicted
+++ resolved
@@ -41,33 +41,20 @@
         return values
 
 
-<<<<<<< HEAD
-def _summarize_content(content: str, title: str, url: str) -> str:
-=======
 def _summarize_content(content: str, title: str, url: str, query: str) -> str:
->>>>>>> 05c432b9
     """
     Summarize content using Claude 3 Haiku to prevent context window bloat.
     Returns a concise summary (500-800 tokens max) preserving key information.
     """
     try:
         client = get_bedrock_runtime_client()
-<<<<<<< HEAD
-        
-=======
-
->>>>>>> 05c432b9
+
         # Truncate content if it's too long to avoid token limits
         max_input_length = 8000  # Conservative limit for input
         if len(content) > max_input_length:
             content = content[:max_input_length] + "..."
-<<<<<<< HEAD
-        
-        prompt = f"""Please provide a concise summary of the following web content in 500-800 tokens maximum. Focus on the most relevant information for the user's query.
-=======
 
         prompt = f"""Please provide a concise summary of the following web content in 500-800 tokens maximum. Focus on information that directly answers or relates to the user's query: "{query}"
->>>>>>> 05c432b9
 
 Title: {title}
 URL: {url}
@@ -79,26 +66,6 @@
             modelId="anthropic.claude-3-haiku-20240307-v1:0",
             contentType="application/json",
             accept="application/json",
-<<<<<<< HEAD
-            body=json.dumps({
-                "anthropic_version": "bedrock-2023-05-31",
-                "max_tokens": 800,
-                "messages": [
-                    {
-                        "role": "user",
-                        "content": prompt
-                    }
-                ]
-            })
-        )
-        
-        response_body = json.loads(response['body'].read())
-        summary = response_body['content'][0]['text'].strip()
-        
-        logger.info(f"Summarized content from {len(content)} chars to {len(summary)} chars")
-        return summary
-        
-=======
             body=json.dumps(
                 {
                     "anthropic_version": "bedrock-2023-05-31",
@@ -116,7 +83,6 @@
         )
         return summary
 
->>>>>>> 05c432b9
     except Exception as e:
         logger.error(f"Error summarizing content: {e}")
         # Fallback: return truncated content if summarization fails
@@ -145,29 +111,13 @@
             )
         )
         logger.info(f"DuckDuckGo search completed. Found {len(results)} results")
-<<<<<<< HEAD
-        
-=======
-
->>>>>>> 05c432b9
+
         # Summarize each result to prevent context bloat
         summarized_results = []
         for result in results:
             title = result["title"]
             url = result["href"]
             content = result["body"]
-<<<<<<< HEAD
-            
-            # Summarize the content
-            summary = _summarize_content(content, title, url)
-            
-            summarized_results.append({
-                "content": summary,
-                "source_name": title,
-                "source_link": url,
-            })
-        
-=======
 
             # Summarize the content
             summary = _summarize_content(content, title, url, query)
@@ -180,7 +130,6 @@
                 }
             )
 
->>>>>>> 05c432b9
         return summarized_results
 
 
@@ -215,17 +164,6 @@
                 title = data.get("title", "")
                 url = data.get("metadata", {}).get("sourceURL", "")
                 content = data.get("markdown", {})
-<<<<<<< HEAD
-                
-                # Summarize the content
-                summary = _summarize_content(content, title, url)
-                
-                search_results.append({
-                    "content": summary,
-                    "source_name": title,
-                    "source_link": url,
-                })
-=======
 
                 # Summarize the content
                 summary = _summarize_content(content, title, url, query)
@@ -237,7 +175,6 @@
                         "source_link": url,
                     }
                 )
->>>>>>> 05c432b9
 
         logger.info(f"Found {len(search_results)} results from Firecrawl")
         return search_results
