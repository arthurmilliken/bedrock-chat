import sys
import unittest
from decimal import Decimal

sys.path.append(".")
from app.agents.tools.internet_search import internet_search_tool
from app.repositories.models.custom_bot import (
    ActiveModelsModel,
    AgentModel,
    AgentToolModel,
    BedrockGuardrailsModel,
    BedrockKnowledgeBaseModel,
    BotAliasModel,
    BotModel,
    ConversationQuickStarterModel,
    GenerationParamsModel,
    KnowledgeModel,
)
from app.repositories.models.custom_bot_kb import (
    AnalyzerParamsModel,
    OpenSearchParamsModel,
    SearchParamsModel,
    WebCrawlingFiltersModel,
)
from app.routes.schemas.bot import type_sync_status


def _create_test_bot_model(
    id,
    title,
    description,
    shared_scope,
    shared_status,
    is_starred,
    owner_user_id,
    allowed_cognito_users=[],
    allowed_cognito_groups=[],
    last_used_time=1627984879.9,
    conversation_quick_starters=None,
    bedrock_guardrails=None,
    sync_status="RUNNING",
    knowledge=None,
    display_retrieved_chunks=True,
    published_api_stack_name=None,
    published_api_datetime=None,
    published_api_codebuild_id=None,
    bedrock_knowledge_base=None,
    include_internet_tool=False,
    set_dummy_knowledge=False,
    **kwargs
):
    return BotModel(
        id=id,
        title=title,
        description=description,
        instruction=kwargs.get("instruction", ""),
        create_time=1627984879.9,
        last_used_time=last_used_time,
        shared_scope=shared_scope,
        shared_status=shared_status,
        allowed_cognito_users=allowed_cognito_users,
        allowed_cognito_groups=allowed_cognito_groups,
        is_starred=is_starred,
        owner_user_id=owner_user_id,
        generation_params=GenerationParamsModel(
            max_tokens=2000,
            top_k=250,
            top_p=0.999,
            temperature=0.6,
            stop_sequences=["Human: ", "Assistant: "],
        ),
        agent=AgentModel(
            tools=(
                []
                if not include_internet_tool
                else [
                    AgentToolModel(
                        name=internet_search_tool.name,
                        description=internet_search_tool.description,
                    )
                ]
            ),
        ),
        knowledge=(
            KnowledgeModel(
                source_urls=["https://aws.amazon.com/"],
                sitemap_urls=["https://aws.amazon.sitemap.xml"],
                filenames=["test.txt"],
                s3_urls=["s3://test-user/test-bot/"],
            )
            if set_dummy_knowledge
            else (
                knowledge
                if knowledge is not None
                else KnowledgeModel(
                    source_urls=[], sitemap_urls=[], filenames=[], s3_urls=[]
                )
            )
        ),
        sync_status=sync_status,
        sync_status_reason="reason",
        sync_last_exec_id="",
        published_api_stack_name=published_api_stack_name,
        published_api_datetime=published_api_datetime,
        published_api_codebuild_id=published_api_codebuild_id,
        display_retrieved_chunks=display_retrieved_chunks,
        conversation_quick_starters=(
            [] if conversation_quick_starters is None else conversation_quick_starters
        ),
        bedrock_knowledge_base=(
            BedrockKnowledgeBaseModel(
                embeddings_model="titan_v2",
                open_search=OpenSearchParamsModel(analyzer=None),
                chunking_configuration=None,
                search_params=SearchParamsModel(max_results=10, search_type="hybrid"),
                knowledge_base_id="test-knowledge-base-id",
                data_source_ids=["data-source-1", "data-source-2"],
                parsing_model="disabled",
                web_crawling_scope="DEFAULT",
                web_crawling_filters=WebCrawlingFiltersModel(
                    exclude_patterns=["exclude-pattern"],
                    include_patterns=["include-pattern"],
                ),
            )
            if set_dummy_knowledge
            else bedrock_knowledge_base
        ),
        bedrock_guardrails=bedrock_guardrails,
        active_models=ActiveModelsModel(),
    )


def create_test_private_bot(
    id, is_starred, owner_user_id, include_internet_tool=False, **kwargs
):
    return _create_test_bot_model(
        id=id,
        title="Test Bot",
        description="Test Bot Description",
        shared_scope="private",
        shared_status="unshared",
        is_starred=is_starred,
        owner_user_id=owner_user_id,
        include_internet_tool=include_internet_tool,
        **kwargs,
    )


def create_test_public_bot(
    id, is_starred, owner_user_id, include_internet_tool=False, **kwargs
):
    return _create_test_bot_model(
        id=id,
        title="Test Public Bot",
        description="Test Public Bot Description",
        shared_scope="all",
        shared_status="shared",
        is_starred=is_starred,
        owner_user_id=owner_user_id,
<<<<<<< HEAD
        include_internet_tool=include_internet_tool,
        **kwargs,
    )


def create_test_partial_shared_bot(
    id,
    is_starred,
    owner_user_id,
    allowed_cognito_users,
    include_internet_tool=False,
    **kwargs
):
    return _create_test_bot_model(
        id=id,
        title="Test Partial Shared Bot",
        description="Test Partial Shared Bot Description",
        shared_scope="partial",
        shared_status="shared",
        allowed_cognito_users=allowed_cognito_users,
        is_starred=is_starred,
        owner_user_id=owner_user_id,
        include_internet_tool=include_internet_tool,
        **kwargs,
    )


def create_test_pinned_public_bot(
    id, is_starred, owner_user_id, include_internet_tool=False, **kwargs
):
    return _create_test_bot_model(
        id=id,
        title="Test Pinned Bot",
        description="Test Pinned Bot Description",
        shared_scope="all",
        shared_status="pinned@001",
        is_starred=is_starred,
        owner_user_id=owner_user_id,
        include_internet_tool=include_internet_tool,
        **kwargs,
    )


def create_test_pinned_partial_share_bot(
    id, is_starred, owner_user_id, include_internet_tool=False, **kwargs
):
    return _create_test_bot_model(
        id=id,
        title="Test Pinned Partial Share Bot",
        description="Test Pinned Partial Share Bot Description",
        shared_scope="partial",
        shared_status="pinned@001",
        allowed_cognito_users=["user1"],
        is_starred=is_starred,
        owner_user_id=owner_user_id,
        include_internet_tool=include_internet_tool,
        **kwargs,
    )


def create_test_published_bot(id, owner_user_id, include_internet_tool=False, **kwargs):
    return _create_test_bot_model(
        id=id,
        title="Test Published Bot",
        description="Test Published Bot Description",
        shared_scope="all",
        shared_status="shared",
        owner_user_id=owner_user_id,
        sync_status="SUCCEEDED",
        published_api_stack_name="test-stack",
        published_api_datetime=1627984879,
        published_api_codebuild_id="test-codebuild-id",
        include_internet_tool=include_internet_tool,
        **kwargs,
=======
        generation_params=GenerationParamsModel(
            max_tokens=2000,
            top_k=250,
            top_p=0.999,
            temperature=0.6,
            stop_sequences=["Human: ", "Assistant: "],
        ),
        agent=AgentModel(
            tools=[
                AgentToolModel(name="tool1", description="tool1 description"),
                AgentToolModel(name="tool2", description="tool2 description"),
            ]
        ),
        knowledge=KnowledgeModel(
            source_urls=["https://aws.amazon.com/"],
            sitemap_urls=["https://aws.amazon.sitemap.xml"],
            filenames=["test.txt"],
            s3_urls=["s3://test-user/test-bot/"],
        ),
        sync_status="RUNNING",
        sync_status_reason="reason",
        sync_last_exec_id="",
        published_api_stack_name=None,
        published_api_datetime=None,
        published_api_codebuild_id=None,
        display_retrieved_chunks=True,
        conversation_quick_starters=(
            conversation_quick_starters if conversation_quick_starters else []
        ),
        bedrock_knowledge_base=bedrock_knowledge_base,
        bedrock_guardrails=bedrock_guardrails,
        active_models=ActiveModelsModel(),
>>>>>>> 8afe1c99
    )<|MERGE_RESOLUTION|>--- conflicted
+++ resolved
@@ -157,7 +157,6 @@
         shared_status="shared",
         is_starred=is_starred,
         owner_user_id=owner_user_id,
-<<<<<<< HEAD
         include_internet_tool=include_internet_tool,
         **kwargs,
     )
@@ -232,38 +231,4 @@
         published_api_codebuild_id="test-codebuild-id",
         include_internet_tool=include_internet_tool,
         **kwargs,
-=======
-        generation_params=GenerationParamsModel(
-            max_tokens=2000,
-            top_k=250,
-            top_p=0.999,
-            temperature=0.6,
-            stop_sequences=["Human: ", "Assistant: "],
-        ),
-        agent=AgentModel(
-            tools=[
-                AgentToolModel(name="tool1", description="tool1 description"),
-                AgentToolModel(name="tool2", description="tool2 description"),
-            ]
-        ),
-        knowledge=KnowledgeModel(
-            source_urls=["https://aws.amazon.com/"],
-            sitemap_urls=["https://aws.amazon.sitemap.xml"],
-            filenames=["test.txt"],
-            s3_urls=["s3://test-user/test-bot/"],
-        ),
-        sync_status="RUNNING",
-        sync_status_reason="reason",
-        sync_last_exec_id="",
-        published_api_stack_name=None,
-        published_api_datetime=None,
-        published_api_codebuild_id=None,
-        display_retrieved_chunks=True,
-        conversation_quick_starters=(
-            conversation_quick_starters if conversation_quick_starters else []
-        ),
-        bedrock_knowledge_base=bedrock_knowledge_base,
-        bedrock_guardrails=bedrock_guardrails,
-        active_models=ActiveModelsModel(),
->>>>>>> 8afe1c99
     )