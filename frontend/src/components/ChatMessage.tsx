import React, { useCallback, useEffect, useMemo, useState } from 'react';
import ChatMessageMarkdown from './ChatMessageMarkdown';
import ButtonCopy from './ButtonCopy';
import { PiCaretLeftBold, PiNotePencil, PiUserFill } from 'react-icons/pi';
import { BaseProps } from '../@types/common';
import MLIcon from '../assets/ML-icon.svg';
import { DisplayMessageContent, RelatedDocument } from '../@types/conversation';
import ButtonIcon from './ButtonIcon';
import Textarea from './Textarea';
import Button from './Button';
import ModalDialog from './ModalDialog';
import { useTranslation } from 'react-i18next';
import useChat from '../hooks/useChat';

type Props = BaseProps & {
  chatContent?: DisplayMessageContent;
  onChangeMessageId?: (messageId: string) => void;
  onSubmit?: (messageId: string, content: string) => void;
};

const ChatMessage: React.FC<Props> = (props) => {
  const { t } = useTranslation();
  const [isEdit, setIsEdit] = useState(false);
  const [changedContent, setChangedContent] = useState('');
<<<<<<< HEAD
  const { getRelatedDocuments } = useChat();
  const [relatedDocuments, setRelatedDocuments] = useState<RelatedDocument[]>(
    []
  );

  useEffect(() => {
    if (props.chatContent) {
      setRelatedDocuments(getRelatedDocuments(props.chatContent.id));
    }
    // eslint-disable-next-line react-hooks/exhaustive-deps
  }, [props.chatContent]);
=======
  const [previewImageUrl, setPreviewImageUrl] = useState<string | null>(null);
  const [isOpenPreviewImage, setIsOpenPreviewImage] = useState(false);
>>>>>>> bb0f5134

  const chatContent = useMemo<DisplayMessageContent | undefined>(() => {
    return props.chatContent;
  }, [props]);

  const nodeIndex = useMemo(() => {
    return chatContent?.sibling.findIndex((s) => s === chatContent.id) ?? -1;
  }, [chatContent]);

  const onClickChange = useCallback(
    (idx: number) => {
      props.onChangeMessageId
        ? props.onChangeMessageId(chatContent?.sibling[idx] ?? '')
        : null;
    },
    [chatContent?.sibling, props]
  );

  const onSubmit = useCallback(() => {
    props.onSubmit
      ? props.onSubmit(chatContent?.sibling[0] ?? '', changedContent)
      : null;
    setIsEdit(false);
  }, [changedContent, chatContent?.sibling, props]);

  return (
    <div className={`${props.className ?? ''} grid grid-cols-12 gap-2 p-3 `}>
      <div className="col-start-1 lg:col-start-2 ">
        {(chatContent?.sibling.length ?? 0) > 1 && (
          <div className="flex items-center justify-start text-sm lg:justify-end">
            <ButtonIcon
              className="text-xs"
              disabled={nodeIndex === 0}
              onClick={() => {
                onClickChange(nodeIndex - 1);
              }}>
              <PiCaretLeftBold />
            </ButtonIcon>
            {nodeIndex + 1}
            <div className="mx-1">/</div>
            {chatContent?.sibling.length}
            <ButtonIcon
              className="text-xs"
              disabled={nodeIndex >= (chatContent?.sibling.length ?? 0) - 1}
              onClick={() => {
                onClickChange(nodeIndex + 1);
              }}>
              <PiCaretLeftBold className="rotate-180" />
            </ButtonIcon>
          </div>
        )}
      </div>

      <div className="order-first col-span-12 flex lg:order-none lg:col-span-8 lg:col-start-3">
        {chatContent?.role === 'user' && (
          <div className="h-min rounded bg-aws-sea-blue p-2 text-xl text-white">
            <PiUserFill />
          </div>
        )}
        {chatContent?.role === 'assistant' && (
          <div className="min-w-[2.5rem] max-w-[2.5rem]">
            <img src={MLIcon} />
          </div>
        )}

        <div className="ml-5 grow ">
          {chatContent?.role === 'user' && !isEdit && (
            <div>
              {chatContent.content.map((content, idx) => {
                if (content.contentType === 'image') {
                  const imageUrl = `data:${content.mediaType};base64,${content.body}`;
                  return (
                    <img
                      key={idx}
                      src={imageUrl}
                      className="mb-2 h-48 cursor-pointer"
                      onClick={() => {
                        setPreviewImageUrl(imageUrl);
                        setIsOpenPreviewImage(true);
                      }}
                    />
                  );
                } else {
                  return (
                    <React.Fragment key={idx}>
                      {content.body.split('\n').map((c, idxBody) => (
                        <div key={idxBody}>{c}</div>
                      ))}
                    </React.Fragment>
                  );
                }
              })}
              <ModalDialog
                isOpen={isOpenPreviewImage}
                onClose={() => setIsOpenPreviewImage(false)}
                // Set image null after transition end
                widthFromContent={true}
                onAfterLeave={() => setPreviewImageUrl(null)}>
                {previewImageUrl && (
                  <img
                    src={previewImageUrl}
                    className="mx-auto max-h-[80vh] max-w-full rounded-md"
                  />
                )}
              </ModalDialog>
            </div>
          )}
          {isEdit && (
            <div>
              <Textarea
                className="bg-transparent"
                value={changedContent}
                noBorder
                onChange={(v) => setChangedContent(v)}
              />
              <div className="flex justify-center gap-3">
                <Button onClick={onSubmit}>{t('button.SaveAndSubmit')}</Button>
                <Button
                  outlined
                  onClick={() => {
                    setIsEdit(false);
                  }}>
                  {t('button.cancel')}
                </Button>
              </div>
            </div>
          )}
          {chatContent?.role === 'assistant' && (
            <ChatMessageMarkdown
              relatedDocuments={relatedDocuments}
              messageId={chatContent.id}>
              {chatContent.content[0].body}
            </ChatMessageMarkdown>
          )}
        </div>
      </div>

      <div className="col-start-11">
        <div className="flex">
          {chatContent?.role === 'user' && !isEdit && (
            <ButtonIcon
              className="mr-0.5 text-gray"
              onClick={() => {
                setChangedContent(chatContent.content[0].body);
                setIsEdit(true);
              }}>
              <PiNotePencil />
            </ButtonIcon>
          )}
          {chatContent?.role === 'assistant' && (
            <>
              <ButtonCopy
                className="mr-0.5 text-gray"
                text={chatContent.content[0].body}
              />
            </>
          )}
        </div>
      </div>
    </div>
  );
};

export default ChatMessage;<|MERGE_RESOLUTION|>--- conflicted
+++ resolved
@@ -22,7 +22,7 @@
   const { t } = useTranslation();
   const [isEdit, setIsEdit] = useState(false);
   const [changedContent, setChangedContent] = useState('');
-<<<<<<< HEAD
+
   const { getRelatedDocuments } = useChat();
   const [relatedDocuments, setRelatedDocuments] = useState<RelatedDocument[]>(
     []
@@ -34,10 +34,9 @@
     }
     // eslint-disable-next-line react-hooks/exhaustive-deps
   }, [props.chatContent]);
-=======
+
   const [previewImageUrl, setPreviewImageUrl] = useState<string | null>(null);
   const [isOpenPreviewImage, setIsOpenPreviewImage] = useState(false);
->>>>>>> bb0f5134
 
   const chatContent = useMemo<DisplayMessageContent | undefined>(() => {
     return props.chatContent;
