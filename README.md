# Bedrock Claude Chat

![](https://github.com/aws-samples/bedrock-claude-chat/actions/workflows/cdk.yml/badge.svg)

> [!Tip]
> 🔔**Claude3 Opus supported.** As of 04/17/2024, Bedrock only supports the `us-west-2` region. In this repository, Bedrock uses the `us-east-1` region by default. Therefore, if you plan to use it, please change the value of `bedrockRegion` before deployment. For more details, please refer [here](#deploy-using-cdk).

> [!Warning]
> The current version (`v0.4.x`) has no compatibility with the previous version (~`v0.3.0`) due to changes in the DynamoDB table schema. **Please note that the UPDATE (i.e. `cdk deploy`) FROM PREVIOUS VERSION TO `v0.4.x` WILL DESTROY ALL OF THE EXISTING CONVERSATIONS.**

This repository is a sample chatbot using the Anthropic company's LLM [Claude](https://www.anthropic.com/), one of the foundational models provided by [Amazon Bedrock](https://aws.amazon.com/bedrock/) for generative AI.

### Basic Conversation

Not only text but also images are available with [Anthropic's Claude 3](https://www.anthropic.com/news/claude-3-family). Currently we support `Haiku`, `Sonnet` and `Opus`.

![](./docs/imgs/demo.gif)

### Bot Personalization

Add your own instruction and give external knowledge as URL or files (a.k.a [RAG](./docs/RAG.md)). The bot can be shared among application users. The customized bot also can be published as stand-alone API (See the [detail](./docs/PUBLISH_API.md)).

![](./docs/imgs/bot_creation.png)
![](./docs/imgs/bot_chat.png)
![](./docs/imgs/bot_api_publish_screenshot3.png)

> [!Important]
> For governance reasons, only allowed users are able to create customized bots. To allow the creation of customized bots, the user must be a member of group called `CreatingBotAllowed`, which can be set up via the management console > Amazon Cognito User pools or aws cli. Note that the user pool id can be referred by accessing CloudFormation > BedrockChatStack > Outputs > `AuthUserPoolIdxxxx`.

### Administrator dashboard

Analyze usage for each user / bot on administrator dashboard. [detail](./docs/ADMINISTRATOR.md)

![](./docs/imgs/admin_bot_analytics.png)

### LLM-powered Agent

By using the [Agent functionality](./docs/AGENT.md), your chatbot can automatically handle more complex tasks. For example, to answer a user's question, the Agent can retrieve necessary information from external tools or break down the task into multiple steps for processing.
TODO: Screenshot

## 📚 Supported Languages

- English 💬
- 日本語 💬 (ドキュメントは[こちら](./docs/README_ja.md))
- 한국어 💬
- 中文 💬
- Français 💬
- Deutsch 💬
- Español 💬
- Italian 💬

## 🚀 Super-easy Deployment

- In the us-east-1 region, open [Bedrock Model access](https://us-east-1.console.aws.amazon.com/bedrock/home?region=us-east-1#/modelaccess) > `Manage model access` > Check `Anthropic / Claude 3 Haiku`, `Anthropic / Claude 3 Sonnet` and `Cohere / Embed Multilingual` then `Save changes`.

<details>
<summary>Screenshot</summary>

![](./docs/imgs/model_screenshot.png)

</details>

- Open [CloudShell](https://console.aws.amazon.com/cloudshell/home) at the region where you want to deploy
- Run deployment via following commands

```sh
git clone --branch v1.0 https://github.com/aws-samples/bedrock-claude-chat.git
cd bedrock-claude-chat
chmod +x bin.sh
./bin.sh
```

<<<<<<< HEAD
- You will be asked if a new user or not. If new user, enter `y`. If not, we recommend [deploy with cdk](#deploy-using-cdk). Note that `y` DESTROY ALL DATA in your existing data in RDS.
- After about 30 minutes, you will get the following output, which you can access from your browser
=======
### Optional Parameters

You can now specify the following parameters during deployment to enhance security and customization:

- **--disable-self-register**: Disable self-registration (default: enabled). If this flag is set, you will need to create all users on cognito and it will not allow users to self register their accounts.
- **--ipv4-ranges**: Comma-separated list of allowed IPv4 ranges. (default: allow all ipv4 addresses)
- **--ipv6-ranges**: Comma-separated list of allowed IPv6 ranges. (default: allow all ipv6 addresses)
- **--allowed-signup-email-domains**: Comma-separated list of allowed email domains for sign-up. (default: no domain restriction)
- **--region**: Define the region where bedrock is available. (default: us-east-1)

#### Example command with parameters:

```sh
./bin.sh --disable-self-register --ipv4-ranges "192.0.2.0/25,192.0.2.128/25" --ipv6-ranges "2001:db8:1:2::/64,2001:db8:1:3::/64" --allowed-signup-email-domains "example.com,anotherexample.com" --region "us-west-2"
```

- After about 35 minutes, you will get the following output, which you can access from your browser
>>>>>>> df07eb79

```
Frontend URL: https://xxxxxxxxx.cloudfront.net
```

![](./docs/imgs/signin.png)

The sign-up screen will appear as shown above, where you can register your email and log in.

> [!Important]
> This deployment method allows anyone with the URL to sign up if optional parameters are not configured. For production use, we strongly recommend adding IP address restrictions and disabling self-signup to mitigate security risks (Defining the `allowed-signup-email-domains` to allow only your emails from your comapny domain to be able to sing-up to restrict the users). For ip address restriction use both `ipv4-ranges` and `ipv6-ranges` and to disable self-signup use `disable-self-register` when executing `./bin`.

## Architecture

It's an architecture built on AWS managed services, eliminating the need for infrastructure management. Utilizing Amazon Bedrock, there's no need to communicate with APIs outside of AWS. This enables deploying scalable, reliable, and secure applications.

- [Amazon DynamoDB](https://aws.amazon.com/dynamodb/): NoSQL database for conversation history storage
- [Amazon API Gateway](https://aws.amazon.com/api-gateway/) + [AWS Lambda](https://aws.amazon.com/lambda/): Backend API endpoint ([AWS Lambda Web Adapter](https://github.com/awslabs/aws-lambda-web-adapter), [FastAPI](https://fastapi.tiangolo.com/))
- [Amazon CloudFront](https://aws.amazon.com/cloudfront/) + [S3](https://aws.amazon.com/s3/): Frontend application delivery ([React](https://react.dev/), [Tailwind CSS](https://tailwindcss.com/))
- [AWS WAF](https://aws.amazon.com/waf/): IP address restriction
- [Amazon Cognito](https://aws.amazon.com/cognito/): User authentication
- [Amazon Bedrock](https://aws.amazon.com/bedrock/): Managed service to utilize foundational models via APIs. Claude is used for chat response and Cohere for vector embedding
- [Amazon EventBridge Pipes](https://aws.amazon.com/eventbridge/pipes/): Receiving event from DynamoDB stream and launching ECS task to embed external knowledge
- [Amazon Elastic Container Service](https://aws.amazon.com/ecs/): Run crawling, parsing and embedding tasks. [Cohere Multilingual](https://txt.cohere.com/multilingual/) is the model used for embedding.
- [Amazon Aurora PostgreSQL](https://aws.amazon.com/rds/aurora/): Scalable vector store with [pgvector](https://github.com/pgvector/pgvector) plugin
- [Amazon Athena](https://aws.amazon.com/athena/): Query service to analyze S3 bucket

![](docs/imgs/arch.png)

## Deploy using CDK

Super-easy Deployment uses [AWS CodeBuild](https://aws.amazon.com/codebuild/) to perform deployment by CDK internally. This section describes the procedure for deploying directly with CDK.

- Please have UNIX, Docker and a Node.js runtime environment. If not, you can also use [Cloud9](https://github.com/aws-samples/cloud9-setup-for-prototyping)

> [!Important]
> If there is insufficient storage space in the local environment during deployment, CDK bootstrapping may result in an error. If you are running in Cloud9 etc., we recommend expanding the volume size of the instance before deploying.

- Clone this repository

```
git clone https://github.com/aws-samples/bedrock-claude-chat
```

> [!Warning]
> If you are using old version (e.g. `v0.4.x`) and want to use the latest version, use the latest branch as following. Note that ALL DATA IN RDS WILL BE DESTROYED. Refer [migration guide](./docs/migration/MIGRATION_GUIDE.md) to restore your existing data.

```
git clone --branch v1.0 https://github.com/aws-samples/bedrock-claude-chat.git
```

- Install npm packages

```
cd bedrock-claude-chat
cd cdk
npm ci
```

- Install [AWS CDK](https://aws.amazon.com/cdk/)

```
npm i -g aws-cdk
```

- Before deploying the CDK, you will need to work with Bootstrap once for the region you are deploying to. In this example, we will deploy to the us-east-1 region. Please replace your account id into `<account id>`.

```
cdk bootstrap aws://<account id>/us-east-1
```

- If necessary, edit the following entries in [cdk.json](./cdk/cdk.json) if necessary.

  - `bedrockRegion`: Region where Bedrock is available. **NOTE: Bedrock does NOT support all regions for now.**
  - `allowedIpV4AddressRanges`, `allowedIpV6AddressRanges`: Allowed IP Address range.

- Deploy this sample project

```
cdk deploy --require-approval never --all
```

- You will get output similar to the following. The URL of the web app will be output in `BedrockChatStack.FrontendURL`, so please access it from your browser.

```sh
 ✅  BedrockChatStack

✨  Deployment time: 78.57s

Outputs:
BedrockChatStack.AuthUserPoolClientIdXXXXX = xxxxxxx
BedrockChatStack.AuthUserPoolIdXXXXXX = ap-northeast-1_XXXX
BedrockChatStack.BackendApiBackendApiUrlXXXXX = https://xxxxx.execute-api.ap-northeast-1.amazonaws.com
BedrockChatStack.FrontendURL = https://xxxxx.cloudfront.net
```

## Others

### Configure Mistral models support

Update `enableMistral` to `true` in [cdk.json](./cdk/cdk.json), and run `cdk deploy`.

```json
...
  "enableMistral": true,
```

> [!Important]
> This project focus on Anthropic Claude models, the Mistral models are limited supported. For example, prompt examples are based on Claude models. This is a Mistral-only option, once you toggled to enable Mistral models, you can only use Mistral models for all the chat features, NOT both Claude and Mistral models.

### Configure default text generation

Users can adjust the [text generation parameters](https://docs.anthropic.com/claude/reference/complete_post) from the custom bot creation screen. If the bot is not used, the default parameters set in [config.py](./backend/app/config.py) will be used.

```py
DEFAULT_GENERATION_CONFIG = {
    "max_tokens": 2000,
    "top_k": 250,
    "top_p": 0.999,
    "temperature": 0.6,
    "stop_sequences": ["Human: ", "Assistant: "],
}
```

### Remove resources

If using cli and CDK, please `cdk destroy`. If not, access [CloudFormation](https://console.aws.amazon.com/cloudformation/home) and then delete `BedrockChatStack` and `FrontendWafStack` manually. Please note that `FrontendWafStack` is in `us-east-1` region.

### Stopping Vector DB for RAG

By setting [cdk.json](./cdk/cdk.json) in the following CRON format, you can stop and restart Aurora Serverless resources created by the [VectorStore construct](./cdk/lib/constructs/vectorstore.ts). Applying this setting can reduce operating costs. By default, Aurora Serverless is always running. Note that it will be executed in UTC time.

```json
...
"rdbSchedules": {
  "stop": {
    "minute": "50",
    "hour": "10",
    "day": "*",
    "month": "*",
    "year": "*"
  },
  "start": {
    "minute": "40",
    "hour": "2",
    "day": "*",
    "month": "*",
    "year": "*"
  }
}
```

### Language Settings

This asset automatically detects the language using [i18next-browser-languageDetector](https://github.com/i18next/i18next-browser-languageDetector). You can switch languages from the application menu. Alternatively, you can use Query String to set the language as shown below.

> `https://example.com?lng=ja`

### Disable self sign up

This sample has self sign up enabled by default. To disable self sign up, open [cdk.json](./cdk/cdk.json) and switch `selfSignUpEnabled` as `false`. If you configure [external identity provider](#external-identity-provider), the value will be ignored and automatically disabled.

### Restrict Domains for Sign-Up Email Addresses

By default, this sample does not restrict the domains for sign-up email addresses. To allow sign-ups only from specific domains, open `cdk.json` and specify the domains as a list in `allowedSignUpEmailDomains`.

```ts
"allowedSignUpEmailDomains": ["example.com"],
```

### External Identity Provider

This sample supports external identity provider. Currently we support [Google](./docs/idp/SET_UP_GOOGLE.md) and [custom OIDC provider](./docs/idp/SET_UP_CUSTOM_OIDC.md).

### Add new users to groups automatically

This sample has the following groups to give permissions to users:

- [`Admin`](./docs/ADMINISTRATOR.md)
- [`CreatingBotAllowed`](#bot-personalization)
- [`PublishAllowed`](./docs/PUBLISH_API.md)

If you want newly created users to automatically join groups, you can specify them in [cdk.json](./cdk/cdk.json).

```json
"autoJoinUserGroups": ["CreatingBotAllowed"],
```

By default, newly created users will be joined to the `CreatingBotAllowed` group.

### Local Development

See [LOCAL DEVELOPMENT](./docs/LOCAL_DEVELOPMENT.md).

### Contribution

Thank you for considering contributing to this repository! We welcome bug fixes, language translations (i18n), feature enhancements, and other improvements.

For feature enhancements and other improvements, **before creating a Pull Request, we would greatly appreciate it if you could create a Feature Request Issue to discuss the implementation approach and details. For bug fixes and language translations (i18n), proceed with creating a Pull Request directly.**

Please also take a look at the following guidelines before contributing:

- [Local Development](./docs/LOCAL_DEVELOPMENT.md)
- [CONTRIBUTING](./CONTRIBUTING.md)

### RAG (Retrieval Augmented Generation)

See [here](./docs/RAG.md).

## Authors

- [Takehiro Suzuki](https://github.com/statefb)
- [Yusuke Wada](https://github.com/wadabee)
- [Yukinobu Mine](https://github.com/Yukinobu-Mine)

## Contributors

[![bedrock claude chat contributors](https://contrib.rocks/image?repo=aws-samples/bedrock-claude-chat&max=1000)](https://github.com/aws-samples/bedrock-claude-chat/graphs/contributors)

## License

This library is licensed under the MIT-0 License. See [the LICENSE file](./LICENSE).<|MERGE_RESOLUTION|>--- conflicted
+++ resolved
@@ -70,10 +70,9 @@
 ./bin.sh
 ```
 
-<<<<<<< HEAD
 - You will be asked if a new user or not. If new user, enter `y`. If not, we recommend [deploy with cdk](#deploy-using-cdk). Note that `y` DESTROY ALL DATA in your existing data in RDS.
 - After about 30 minutes, you will get the following output, which you can access from your browser
-=======
+
 ### Optional Parameters
 
 You can now specify the following parameters during deployment to enhance security and customization:
@@ -91,7 +90,6 @@
 ```
 
 - After about 35 minutes, you will get the following output, which you can access from your browser
->>>>>>> df07eb79
 
 ```
 Frontend URL: https://xxxxxxxxx.cloudfront.net
